module.exports = function(grunt) {
  var pkg = grunt.file.readJSON('package.json');
  var license = grunt.file.read('build/license-header.txt');
  var verParts = pkg.version.split('.');
  var version = {
    full: pkg.version,
    major: verParts[0],
    minor: verParts[1],
    patch: verParts[2]
  };

  version.majorMinor = version.major + '.' + version.minor;
  grunt.vjsVersion = version;

  // Project configuration.
  grunt.initConfig({
    pkg: pkg,
    clean: {
      build: ['build/temp/*'],
      dist: ['dist/*']
    },
    jshint: {
      src: {
        src: ['src/js/**/*.js', 'Gruntfile.js', 'test/unit/**/*.js'],
        options: {
          jshintrc: '.jshintrc'
        }
      }
    },
    uglify: {
      options: {
        sourceMap: true,
        sourceMapIn: 'build/temp/video.js.map',
        sourceMapRoot: '../../src/js',
        preserveComments: 'some',
        mangle: true,
        compress: {
          sequences: true,
          dead_code: true,
          conditionals: true,
          booleans: true,
          unused: true,
          if_return: true,
          join_vars: true,
          drop_console: true
        }
      },
      build: {
        files: {
          'build/temp/video.min.js': 'build/temp/video.js'
        }
      }
    },
    dist: {},
    watch: {
      default: {
        files: [ 'src/**/*', 'test/unit/**/*.js', 'Gruntfile.js' ],
        tasks: 'dev'
      },
      skin: {
        files: ['src/css/**/*'],
        tasks: 'sass'
      }
    },
    connect: {
      preview: {
        options: {
          port: 9999,
          keepalive: true
        }
      },
      dev: {
        options: {
          port: 9999,
          livereload: true
        }
      }
    },
    copy: {
      minor: {
        files: [
          {expand: true, cwd: 'build/temp/', src: ['*'], dest: 'dist/'+version.majorMinor+'/', filter: 'isFile'} // includes files in path
        ]
      },
      patch: {
        files: [
          {expand: true, cwd: 'build/temp/', src: ['*'], dest: 'dist/'+version.full+'/', filter: 'isFile'} // includes files in path
        ]
      },
      scss: {
        expand: true,
        cwd: 'src/css',
        src: ['**/*', '!font/**'],
        dest: 'build/temp/scss'
      },
      fonts: { expand: true, cwd: 'src/css/font/', src: ['*'], dest: 'build/temp/font/', filter: 'isFile' },
      swf: { src: './node_modules/videojs-swf/dist/video-js.swf', dest: './build/temp/video-js.swf' },
      novtt: { src: './build/temp/video.js', dest: './build/temp/alt/video.novtt.js' },
      dist: { expand: true, cwd: 'build/temp/', src: ['**/**'], dest: 'dist/', filter: 'isFile' },
      examples: { expand: true, cwd: 'build/examples/', src: ['**/**'], dest: 'dist/examples/', filter: 'isFile' },
      cdn: { expand: true, cwd: 'dist/', src: ['**/**'], dest: 'dist/cdn/', filter: 'isFile' },
    },
    aws_s3: {
      options: {
        accessKeyId: process.env.VJS_S3_KEY,
        secretAccessKey: process.env.VJS_S3_SECRET,
        bucket: process.env.VJS_S3_BUCKET,
        access: 'public-read',
        uploadConcurrency: 5
      },
      patch: {
        files: [
          {
            expand: true,
            cwd: 'dist/cdn/',
            src: ['**'],
            dest: 'vjs/'+version.full+'/',
            params: { CacheControl: 'public, max-age=31536000' }
          }
        ]
      },
      minor: {
        files: [
          {
            expand: true,
            cwd: 'dist/cdn/',
            src: ['**'],
            dest: 'vjs/'+version.majorMinor+'/',
            params: { CacheControl: 'public, max-age=2628000' }
          }
        ]
      }
    },
    fastly: {
      options: {
        key: process.env.VJS_FASTLY_API_KEY
      },
      minor: {
        options: {
          host: 'vjs.zencdn.net',
          urls: [
            version.majorMinor+'/*'
          ]
        }
      },
      patch: {
        options: {
          host: 'vjs.zencdn.net',
          urls: [
            version.full+'/*'
          ]
        }
      }
    },
    cssmin: {
      minify: {
        expand: true,
        cwd: 'build/temp/',
        src: ['video-js.css'],
        dest: 'build/temp/',
        ext: '.min.css'
      }
    },
    sass: {
      dist: {
        files: {
          'build/temp/video-js.css': 'src/css/video-js.scss'
        }
      }
    },
    karma: {
      // this config file applies to all following configs except if overwritten
      options: {
        configFile: 'test/karma.conf.js'
      },

      // these are run locally on local browsers
      dev: {
        browsers: ['Chrome', 'Firefox', 'Safari']
      },
      chromecanary: { browsers: ['ChromeCanary'] },
      chrome:       { browsers: ['Chrome'] },
      firefox:      { browsers: ['Firefox'] },
      safari:       { browsers: ['Safari'] },
      ie:           { browsers: ['IE'] },
      phantomjs:    { browsers: ['PhantomJS'] },

      // this only runs on PRs from the mainrepo on saucelabs
      saucelabs:  { browsers: ['chrome_sl'] },
      chrome_sl:  { browsers: ['chrome_sl'] },
      firefox_sl: { browsers: ['firefox_sl'] },
      safari_sl:  { browsers: ['safari_sl'] },
      ipad_sl:    { browsers: ['ipad_sl'] },
      android_sl: { browsers: ['android_sl'] },
      ie_sl:      { browsers: ['ie_sl'] }
    },
    vjsdocs: {
      all: {
        // TODO: Update vjsdocs to support new build, or switch to jsdoc
        src: '',
        dest: 'docs/api',
        options: {
          baseURL: 'https://github.com/videojs/video.js/blob/master/'
        }
      }
    },
    vjslanguages: {
      defaults: {
        files: {
          'build/temp/lang': ['lang/*.json']
        }
      }
    },
    zip: {
      dist: {
        router: function (filepath) {
          var path = require('path');
          return path.relative('dist', filepath);
        },
        // compression: 'DEFLATE',
        src: ['dist/**/*'],
        dest: 'dist/video-js-' + version.full + '.zip'
      }
    },
    version: {
      options: {
        pkg: 'package.json'
      },
      major: {
        options: {
          release: 'major'
        },
        src: ['package.json', 'bower.json', 'component.json']
      },
      minor: {
        options: {
          release: 'minor'
        },
        src: ['package.json', 'bower.json', 'component.json']
      },
      patch: {
        options: {
          release: 'patch'
        },
        src: ['package.json', 'bower.json', 'component.json']
      },
      prerelease: {
        options: {
          release: 'prerelease'
        },
        src: ['package.json', 'bower.json', 'component.json']
      },
      css: {
        options: {
          prefix: '@version\\s*'
        },
        src: 'build/temp/video-js.css'
      }
    },
    'github-release': {
      options: {
        repository: 'videojs/video.js',
        auth: {
          user: process.env.VJS_GITHUB_USER,
          password: process.env.VJS_GITHUB_TOKEN
        },
        release: {
          tag_name: 'v'+ version.full,
          name: version.full,
          body: require('chg').find(version.full).changesRaw
        }
      },
      files: {
        src: ['dist/video-js-'+ version.full +'.zip'] // Files that you want to attach to Release
      }
    },
    browserify: {
      options: {
        transform: [
          require('babelify').configure({
            sourceMapRelative: './src/js'
          }),
          ['browserify-versionify', {
            placeholder: '__VERSION__',
            version: pkg.version
          }],
          ['browserify-versionify', {
            placeholder: '__VERSION_NO_PATCH__',
            version: version.majorMinor
          }]
        ]
      },
      build: {
        files: {
          'build/temp/video.js': ['src/js/video.js']
        },
        options: {
          browserifyOptions: {
            debug: true,
            standalone: 'videojs'
          },
          banner: license,
          plugin: [
            [ 'browserify-derequire' ]
          ]
        }
      },
      test: {
        files: {
          'build/temp/tests.js': [
            'test/globals-shim.js',
            'test/unit/**/*.js',
            'test/api/**.js'
          ]
        }
      },
      watch: {
        files: {
          'build/temp/video.js': ['src/js/video.js']
        },
        options: {
          watch: true,
          keepAlive: true,
          browserifyOptions: {
            debug: true,
            standalone: 'videojs'
          },
          banner: license,
          transform: [
            require('babelify').configure({
              sourceMapRelative: './src/js'
            }),
            ['browserify-versionify', {
              placeholder: '__VERSION__',
              version: pkg.version
            }],
            ['browserify-versionify', {
              placeholder: '__VERSION_NO_PATCH__',
              version: version.majorMinor
            }]
          ]
        }
      }
    },
    exorcise: {
      build: {
        options: {},
        files: {
          'build/temp/video.js.map': ['build/temp/video.js'],
        }
      }
    },
    coveralls: {
      options: {
        force: true
      },
      all: {
        src: 'test/coverage/lcov.info'
      }
    },
    concat: {
      vtt: {
        options: {
          separator: '\n',
        },
        src: ['build/temp/video.js', 'node_modules/vtt.js/dist/vtt.js'],
        dest: 'build/temp/video.js',
      },
    }
  });

  grunt.loadNpmTasks('grunt-videojs-languages');
  grunt.loadNpmTasks('grunt-contrib-connect');
  grunt.loadNpmTasks('grunt-contrib-jshint');
  grunt.loadNpmTasks('grunt-contrib-watch');
  grunt.loadNpmTasks('grunt-contrib-clean');
  grunt.loadNpmTasks('grunt-contrib-copy');
  grunt.loadNpmTasks('grunt-contrib-cssmin');
  grunt.loadNpmTasks('grunt-sass');
  grunt.loadNpmTasks('grunt-karma');
  grunt.loadNpmTasks('videojs-doc-generator');
  grunt.loadNpmTasks('grunt-zip');
  grunt.loadNpmTasks('grunt-banner');
  grunt.loadNpmTasks('grunt-version');
  grunt.loadNpmTasks('chg');
  grunt.loadNpmTasks('grunt-fastly');
  grunt.loadNpmTasks('grunt-github-releaser');
  grunt.loadNpmTasks('grunt-aws-s3');
  grunt.loadNpmTasks('grunt-contrib-uglify');
  grunt.loadNpmTasks('grunt-browserify');
  grunt.loadNpmTasks('grunt-coveralls');
  grunt.loadNpmTasks('grunt-contrib-copy');
  grunt.loadNpmTasks('grunt-contrib-concat');
  grunt.loadNpmTasks('grunt-exorcise');

  grunt.registerTask('build', [
    'clean:build',
    'jshint',
    'browserify:build',
    'copy:novtt',
    'concat:vtt',
    'exorcise',
    'uglify',
    'sass',
    'version:css',
    'cssmin',
    'copy:fonts',
    'copy:swf',
    'copy:scss',
    'vjslanguages'
  ]);

  grunt.registerTask('dist', [
    'clean:dist',
    'build',
    'copy:dist',
    'copy:examples',
    'zip:dist'
  ]);

  grunt.registerTask('cdn', [
    'dist',
    'copy:cdn',
    'dist-cdn'
  ]);

  // Remove this and add to the test task once mmcc's coverall changes are merged
  grunt.registerTask('newtest', ['build', 'karma:chrome']);

  // Default task.
  grunt.registerTask('default', ['build', 'test-local']);

  // Development watch task. Doing the minimum required.
<<<<<<< HEAD
  grunt.registerTask('dev', ['jshint', 'less', 'browserify:build', 'karma:chrome']);
=======
  grunt.registerTask('dev', ['connect:dev', 'jshint', 'sass', 'browserify', 'karma:chrome']);

  // Skin development watch task.
  grunt.registerTask('skin-dev', ['connect:dev', 'watch:skin']);
>>>>>>> a131a00c

  // Tests.
  // We want to run things a little differently if it's coming from Travis vs local
  if (process.env.TRAVIS) {
    grunt.registerTask('test', ['build', 'test-travis', 'coveralls']);
  } else {
    grunt.registerTask('test', ['build', 'test-local']);
  }

  // Load all the tasks in the tasks directory
  grunt.loadTasks('build/tasks');
};<|MERGE_RESOLUTION|>--- conflicted
+++ resolved
@@ -87,12 +87,6 @@
           {expand: true, cwd: 'build/temp/', src: ['*'], dest: 'dist/'+version.full+'/', filter: 'isFile'} // includes files in path
         ]
       },
-      scss: {
-        expand: true,
-        cwd: 'src/css',
-        src: ['**/*', '!font/**'],
-        dest: 'build/temp/scss'
-      },
       fonts: { expand: true, cwd: 'src/css/font/', src: ['*'], dest: 'build/temp/font/', filter: 'isFile' },
       swf: { src: './node_modules/videojs-swf/dist/video-js.swf', dest: './build/temp/video-js.swf' },
       novtt: { src: './build/temp/video.js', dest: './build/temp/alt/video.novtt.js' },
@@ -326,18 +320,8 @@
             standalone: 'videojs'
           },
           banner: license,
-          transform: [
-            require('babelify').configure({
-              sourceMapRelative: './src/js'
-            }),
-            ['browserify-versionify', {
-              placeholder: '__VERSION__',
-              version: pkg.version
-            }],
-            ['browserify-versionify', {
-              placeholder: '__VERSION_NO_PATCH__',
-              version: version.majorMinor
-            }]
+          plugin: [
+            [ 'browserify-derequire' ]
           ]
         }
       }
@@ -406,7 +390,6 @@
     'cssmin',
     'copy:fonts',
     'copy:swf',
-    'copy:scss',
     'vjslanguages'
   ]);
 
@@ -431,14 +414,10 @@
   grunt.registerTask('default', ['build', 'test-local']);
 
   // Development watch task. Doing the minimum required.
-<<<<<<< HEAD
-  grunt.registerTask('dev', ['jshint', 'less', 'browserify:build', 'karma:chrome']);
-=======
-  grunt.registerTask('dev', ['connect:dev', 'jshint', 'sass', 'browserify', 'karma:chrome']);
+  grunt.registerTask('dev', ['connect:dev', 'jshint', 'sass', 'browserify:build', 'karma:chrome']);
 
   // Skin development watch task.
   grunt.registerTask('skin-dev', ['connect:dev', 'watch:skin']);
->>>>>>> a131a00c
 
   // Tests.
   // We want to run things a little differently if it's coming from Travis vs local
