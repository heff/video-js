// Subclasses Component
import Component from './component.js';

import document from 'global/document';
import window from 'global/window';
import * as Events from './utils/events.js';
import * as Dom from './utils/dom.js';
import * as Fn from './utils/fn.js';
import * as Guid from './utils/guid.js';
import * as browser from './utils/browser.js';
import log from './utils/log.js';
import toTitleCase from './utils/to-title-case.js';
import { createTimeRange } from './utils/time-ranges.js';
import { bufferedPercent } from './utils/buffer.js';
import FullscreenApi from './fullscreen-api.js';
import MediaError from './media-error.js';
import globalOptions from './global-options.js';
import safeParseTuple from 'safe-json-parse/tuple';
import assign from 'object.assign';
import mergeOptions from './utils/merge-options.js';

// Include required child components (importing also registers them)
import MediaLoader from './tech/loader.js';
import PosterImage from './poster-image.js';
import TextTrackDisplay from './tracks/text-track-display.js';
import LoadingSpinner from './loading-spinner.js';
import BigPlayButton from './big-play-button.js';
import ControlBar from './control-bar/control-bar.js';
import ErrorDisplay from './error-display.js';
import TextTrackSettings from './tracks/text-track-settings.js';

// Require html5 tech, at least for disposing the original video tag
import Html5 from './tech/html5.js';

/**
 * An instance of the `Player` class is created when any of the Video.js setup methods are used to initialize a video.
 *
 * ```js
 * var myPlayer = videojs('example_video_1');
 * ```
 *
 * In the following example, the `data-setup` attribute tells the Video.js library to create a player instance when the library is ready.
 *
 * ```html
 * <video id="example_video_1" data-setup='{}' controls>
 *   <source src="my-source.mp4" type="video/mp4">
 * </video>
 * ```
 *
 * After an instance has been created it can be accessed globally using `Video('example_video_1')`.
 *
 * @class
 * @extends Component
 */
class Player extends Component {

  /**
   * player's constructor function
   *
   * @constructs
   * @method init
   * @param {Element} tag        The original video tag used for configuring options
   * @param {Object=} options    Player options
   * @param {Function=} ready    Ready callback function
   */
  constructor(tag, options, ready){
    // Make sure tag ID exists
    tag.id = tag.id || `vjs_video_${Guid.newGUID()}`;

    // Set Options
    // The options argument overrides options set in the video tag
    // which overrides globally set options.
    // This latter part coincides with the load order
    // (tag must exist before Player)
    options = assign(Player.getTagSettings(tag), options);

    // Delay the initialization of children because we need to set up
    // player properties first, and can't use `this` before `super()`
    options.initChildren = false;

    // Same with creating the element
    options.createEl = false;

    // we don't want the player to report touch activity on itself
    // see enableTouchActivity in Component
    options.reportTouchActivity = false;

    // Run base component initializing with new options
    super(null, options, ready);


    // if the global option object was accidentally blown away by
    // someone, bail early with an informative error
    if (!this.options_ ||
        !this.options_.techOrder ||
        !this.options_.techOrder.length) {
      throw new Error('No techOrder specified. Did you overwrite ' +
                      'videojs.options instead of just changing the ' +
                      'properties you want to override?');
    }

    this.tag = tag; // Store the original tag used to set options

    // Store the tag attributes used to restore html5 element
    this.tagAttributes = tag && Dom.getElAttributes(tag);

    // Update Current Language
    this.language_ = options['language'] || globalOptions['language'];

    // Update Supported Languages
<<<<<<< HEAD
    if (options['languages']) {
      // Normalise player option languages to lowercase
      let languagesToLower = {};

      Object.getOwnPropertyNames(options['languages']).forEach(function(name) {
        languagesToLower[name.toLowerCase()] = options['languages'][name];
      });
      this.languages_ = languagesToLower;
    } else {
      this.languages_ = Options['languages'];
    }
=======
    this.languages_ = options['languages'] || globalOptions['languages'];
>>>>>>> 4007add5

    // Cache for video property values.
    this.cache_ = {};

    // Set poster
    this.poster_ = options['poster'] || '';

    // Set controls
    this.controls_ = !!options['controls'];
    // Original tag settings stored in options
    // now remove immediately so native controls don't flash.
    // May be turned back on by HTML5 tech if nativeControlsForTouch is true
    tag.controls = false;

    /**
    * Store the internal state of scrubbing
    * @private
    * @return {Boolean} True if the user is scrubbing
    */
    this.scrubbing_ = false;

    this.el_ = this.createEl();

    // Load plugins
    if (options['plugins']) {
      let plugins = options['plugins'];

      Object.getOwnPropertyNames(plugins).forEach(function(name){
        this[name](plugins[name]);
      }, this);
    }

    this.initChildren();

    // Set isAudio based on whether or not an audio tag was used
    this.isAudio(tag.nodeName.toLowerCase() === 'audio');

    // Update controls className. Can't do this when the controls are initially
    // set because the element doesn't exist yet.
    if (this.controls()) {
      this.addClass('vjs-controls-enabled');
    } else {
      this.addClass('vjs-controls-disabled');
    }

    if (this.isAudio()) {
      this.addClass('vjs-audio');
    }

    if (this.flexNotSupported_()) {
      this.addClass('vjs-no-flex');
    }

    // TODO: Make this smarter. Toggle user state between touching/mousing
    // using events, since devices can have both touch and mouse events.
    // if (browser.TOUCH_ENABLED) {
    //   this.addClass('vjs-touch-enabled');
    // }

    // Make player easily findable by ID
    Player.players[this.id_] = this;

    // When the player is first initialized, trigger activity so components
    // like the control bar show themselves if needed
    this.userActive_ = true;
    this.reportUserActivity();
    this.listenForUserActivity();

    this.on('fullscreenchange', this.handleFullscreenChange);
    this.on('stageclick', this.handleStageClick);
  }

  /**
   * Destroys the video player and does any necessary cleanup
   *
   *     myPlayer.dispose();
   *
   * This is especially helpful if you are dynamically adding and removing videos
   * to/from the DOM.
   */
  dispose() {
    this.trigger('dispose');
    // prevent dispose from being called twice
    this.off('dispose');

    // Kill reference to this player
    Player.players[this.id_] = null;
    if (this.tag && this.tag['player']) { this.tag['player'] = null; }
    if (this.el_ && this.el_['player']) { this.el_['player'] = null; }

    if (this.tech) { this.tech.dispose(); }

    super.dispose();
  }

  createEl() {
    let el = this.el_ = super.createEl('div');
    let tag = this.tag;

    // Remove width/height attrs from tag so CSS can make it 100% width/height
    tag.removeAttribute('width');
    tag.removeAttribute('height');

    // Copy over all the attributes from the tag, including ID and class
    // ID will now reference player box, not the video tag
    const attrs = Dom.getElAttributes(tag);

    Object.getOwnPropertyNames(attrs).forEach(function(attr){
      // workaround so we don't totally break IE7
      // http://stackoverflow.com/questions/3653444/css-styles-not-applied-on-dynamic-elements-in-internet-explorer-7
      if (attr === 'class') {
        el.className = attrs[attr];
      } else {
        el.setAttribute(attr, attrs[attr]);
      }
    });

    // Update tag id/class for use as HTML5 playback tech
    // Might think we should do this after embedding in container so .vjs-tech class
    // doesn't flash 100% width/height, but class only applies with .video-js parent
    tag.id += '_html5_api';
    tag.className = 'vjs-tech';

    // Make player findable on elements
    tag['player'] = el['player'] = this;
    // Default state of video is paused
    this.addClass('vjs-paused');

    // Add a style element in the player that we'll use to set the width/height
    // of the player in a way that's still overrideable by CSS, just like the
    // video element
    this.styleEl_ = document.createElement('style');
    el.appendChild(this.styleEl_);

    // Pass in the width/height/aspectRatio options which will update the style el
    this.width(this.options_['width']);
    this.height(this.options_['height']);
    this.fluid(this.options_['fluid']);
    this.aspectRatio(this.options_['aspectRatio']);

    // insertElFirst seems to cause the networkState to flicker from 3 to 2, so
    // keep track of the original for later so we can know if the source originally failed
    tag.initNetworkState_ = tag.networkState;

    // Wrap video tag in div (el/box) container
    if (tag.parentNode) {
      tag.parentNode.insertBefore(el, tag);
    }
    Dom.insertElFirst(tag, el); // Breaks iPhone, fixed in HTML5 setup.

    this.el_ = el;

    return el;
  }

  width(value) {
    return this.dimension('width', value);
  }

  height(value) {
    return this.dimension('height', value);
  }

  dimension(dimension, value) {
    let privDimension = dimension + '_';

    if (value === undefined) {
      return this[privDimension] || 0;
    }

    if (value === '') {
      // If an empty string is given, reset the dimension to be automatic
      this[privDimension] = undefined;
    } else {
      let parsedVal = parseFloat(value);

      if (isNaN(parsedVal)) {
        log.error(`Improper value "${value}" supplied for for ${dimension}`);
        return this;
      }

      this[privDimension] = parsedVal;
    }

    this.updateStyleEl_();
    return this;
  }

  fluid(bool) {
    if (bool === undefined) {
      return !!this.fluid_;
    }

    this.fluid_ = !!bool;

    if (bool) {
      this.addClass('vjs-fluid');
    } else {
      this.removeClass('vjs-fluid');
    }
  }

  aspectRatio(ratio) {
    if (ratio === undefined) {
      return this.aspectRatio_;
    }

    // Check for width:height format
    if (!/^\d+\:\d+$/.test(ratio)) {
      throw new Error('Improper value suplied for aspect ratio. The format should be width:height, for example 16:9.');
    }
    this.aspectRatio_ = ratio;

    // We're assuming if you set an aspect ratio you want fluid mode,
    // because in fixed mode you could calculate width and height yourself.
    this.fluid(true);

    this.updateStyleEl_();
  }

  updateStyleEl_() {
    let width;
    let height;
    let aspectRatio;

    // The aspect ratio is either used directly or to calculate width and height.
    if (this.aspectRatio_ !== undefined && this.aspectRatio_ !== 'auto') {
      // Use any aspectRatio that's been specifically set
      aspectRatio = this.aspectRatio_;
    } else if (this.videoWidth()) {
      // Otherwise try to get the aspect ratio from the video metadata
      aspectRatio = this.videoWidth() + ':' + this.videoHeight();
    } else {
      // Or use a default. The video element's is 2:1, but 16:9 is more common.
      aspectRatio = '16:9';
    }

    // Get the ratio as a decimal we can use to calculate dimensions
    let ratioParts = aspectRatio.split(':');
    let ratioMultiplier = ratioParts[1] / ratioParts[0];

    if (this.width_ !== undefined) {
      // Use any width that's been specifically set
      width = this.width_;
    } else if (this.height_ !== undefined) {
      // Or calulate the width from the aspect ratio if a height has been set
      width = this.height_ / ratioMultiplier;
    } else {
      // Or use the video's metadata, or use the video el's default of 300
      width = this.videoWidth() || 300;
    }

    if (this.height_ !== undefined) {
      // Use any height that's been specifically set
      height = this.height_;
    } else {
      // Otherwise calculate the height from the ratio and the width
      height = width * ratioMultiplier;
    }

    let idClass = this.id()+'-dimensions';

    // Ensure the right class is still on the player for the style element
    this.addClass(idClass);

    // Create the width/height CSS
    var css = `.${idClass} { width: ${width}px; height: ${height}px; }`;
    // Add the aspect ratio CSS for when using a fluid layout
    css += `.${idClass}.vjs-fluid { padding-top: ${ratioMultiplier * 100}%; }`;

    // Update the style el
    if (this.styleEl_.styleSheet){
      this.styleEl_.styleSheet.cssText = css;
    } else {
      this.styleEl_.innerHTML = css;
    }
  }

  /**
   * Load the Media Playback Technology (tech)
   * Load/Create an instance of playback technology including element and API methods
   * And append playback element in player div.
   */
  loadTech(techName, source) {

    // Pause and remove current playback technology
    if (this.tech) {
      this.unloadTech();
    }

    // get rid of the HTML5 video tag as soon as we are using another tech
    if (techName !== 'Html5' && this.tag) {
      Component.getComponent('Html5').disposeMediaElement(this.tag);
      this.tag.player = null;
      this.tag = null;
    }

    this.techName = techName;

    // Turn off API access because we're loading a new tech that might load asynchronously
    this.isReady_ = false;

    var techReady = Fn.bind(this, function() {
      this.triggerReady();
    });

    // Grab tech-specific options from player options and add source and parent element to use.
    var techOptions = assign({
      'source': source,
      'playerId': this.id(),
      'techId': `${this.id()}_${techName}_api`,
      'textTracks': this.textTracks_,
      'autoplay': this.options_.autoplay,
      'preload': this.options_.preload,
      'loop': this.options_.loop,
      'muted': this.options_.muted
    }, this.options_[techName.toLowerCase()]);

    if (this.tag) {
      techOptions.tag = this.tag;
    }

    if (source) {
      this.currentType_ = source.type;
      if (source.src === this.cache_.src && this.cache_.currentTime > 0) {
        techOptions['startTime'] = this.cache_.currentTime;
      }

      this.cache_.src = source.src;
    }

    // Initialize tech instance
    let techComponent = Component.getComponent(techName);
    this.tech = new techComponent(techOptions);

    this.on(this.tech, 'ready', this.handleTechReady);
    this.on(this.tech, 'usenativecontrols', this.handleTechUseNativeControls);

    // Listen to every HTML5 events and trigger them back on the player for the plugins
    this.on(this.tech, 'loadstart', this.handleTechLoadStart);
    this.on(this.tech, 'waiting', this.handleTechWaiting);
    this.on(this.tech, 'canplay', this.handleTechCanPlay);
    this.on(this.tech, 'canplaythrough', this.handleTechCanPlayThrough);
    this.on(this.tech, 'playing', this.handleTechPlaying);
    this.on(this.tech, 'ended', this.handleTechEnded);
    this.on(this.tech, 'seeking', this.handleTechSeeking);
    this.on(this.tech, 'seeked', this.handleTechSeeked);
    this.on(this.tech, 'play', this.handleTechPlay);
    this.on(this.tech, 'firstplay', this.handleTechFirstPlay);
    this.on(this.tech, 'pause', this.handleTechPause);
    this.on(this.tech, 'progress', this.handleTechProgress);
    this.on(this.tech, 'durationchange', this.handleTechDurationChange);
    this.on(this.tech, 'fullscreenchange', this.handleTechFullscreenChange);
    this.on(this.tech, 'error', this.handleTechError);
    this.on(this.tech, 'suspend', this.handleTechSuspend);
    this.on(this.tech, 'abort', this.handleTechAbort);
    this.on(this.tech, 'emptied', this.handleTechEmptied);
    this.on(this.tech, 'stalled', this.handleTechStalled);
    this.on(this.tech, 'loadedmetadata', this.handleTechLoadedMetaData);
    this.on(this.tech, 'loadeddata', this.handleTechLoadedData);
    this.on(this.tech, 'timeupdate', this.handleTechTimeUpdate);
    this.on(this.tech, 'ratechange', this.handleTechRateChange);
    this.on(this.tech, 'volumechange', this.handleTechVolumeChange);
    this.on(this.tech, 'texttrackchange', this.onTextTrackChange);
    this.on(this.tech, 'loadedmetadata', this.updateStyleEl_);

    if (this.controls() && !this.usingNativeControls()) {
      this.addTechControlsListeners();
    }

    // Add the tech element in the DOM if it was not already there
    // Make sure to not insert the original video element if using Html5
    if (this.tech.el().parentNode !== this.el() && (techName !== 'Html5' || !this.tag)) {
      Dom.insertElFirst(this.tech.el(), this.el());
    }

    // Get rid of the original video tag reference after the first tech is loaded
    if (this.tag) {
      this.tag.player = null;
      this.tag = null;
    }

    this.tech.ready(techReady);
  }

  unloadTech() {
    // Save the current text tracks so that we can reuse the same text tracks with the next tech
    this.textTracks_ = this.textTracks();

    this.isReady_ = false;

    this.tech.dispose();

    this.tech = false;
  }

  addTechControlsListeners() {
    // Some browsers (Chrome & IE) don't trigger a click on a flash swf, but do
    // trigger mousedown/up.
    // http://stackoverflow.com/questions/1444562/javascript-onclick-event-over-flash-object
    // Any touch events are set to block the mousedown event from happening
    this.on(this.tech, 'mousedown', this.handleTechClick);

    // If the controls were hidden we don't want that to change without a tap event
    // so we'll check if the controls were already showing before reporting user
    // activity
    this.on(this.tech, 'touchstart', this.handleTechTouchStart);
    this.on(this.tech, 'touchmove', this.handleTechTouchMove);
    this.on(this.tech, 'touchend', this.handleTechTouchEnd);

    // The tap listener needs to come after the touchend listener because the tap
    // listener cancels out any reportedUserActivity when setting userActive(false)
    this.on(this.tech, 'tap', this.handleTechTap);
  }

  /**
   * Remove the listeners used for click and tap controls. This is needed for
   * toggling to controls disabled, where a tap/touch should do nothing.
   */
  removeTechControlsListeners() {
    // We don't want to just use `this.off()` because there might be other needed
    // listeners added by techs that extend this.
    this.off(this.tech, 'tap', this.handleTechTap);
    this.off(this.tech, 'touchstart', this.handleTechTouchStart);
    this.off(this.tech, 'touchmove', this.handleTechTouchMove);
    this.off(this.tech, 'touchend', this.handleTechTouchEnd);
    this.off(this.tech, 'mousedown', this.handleTechClick);
  }

  /**
   * Player waits for the tech to be ready
   * @private
   */
  handleTechReady() {
    this.triggerReady();

    // Chrome and Safari both have issues with autoplay.
    // In Safari (5.1.1), when we move the video element into the container div, autoplay doesn't work.
    // In Chrome (15), if you have autoplay + a poster + no controls, the video gets hidden (but audio plays)
    // This fixes both issues. Need to wait for API, so it updates displays correctly
    if (this.tag && this.options_.autoplay && this.paused()) {
      delete this.tag.poster; // Chrome Fix. Fixed in Chrome v16.
      this.play();
    }
  }

  /**
   * Fired when the native controls are used
   * @private
   */
  handleTechUseNativeControls() {
    this.usingNativeControls(true);
  }

  /**
   * Fired when the user agent begins looking for media data
   * @event loadstart
   */
  handleTechLoadStart() {
    // TODO: Update to use `emptied` event instead. See #1277.

    this.removeClass('vjs-ended');

    // reset the error state
    this.error(null);

    // If it's already playing we want to trigger a firstplay event now.
    // The firstplay event relies on both the play and loadstart events
    // which can happen in any order for a new source
    if (!this.paused()) {
      this.trigger('loadstart');
      this.trigger('firstplay');
    } else {
      // reset the hasStarted state
      this.hasStarted(false);
      this.trigger('loadstart');
    }
  }

  hasStarted(hasStarted) {
    if (hasStarted !== undefined) {
      // only update if this is a new value
      if (this.hasStarted_ !== hasStarted) {
        this.hasStarted_ = hasStarted;
        if (hasStarted) {
          this.addClass('vjs-has-started');
          // trigger the firstplay event if this newly has played
          this.trigger('firstplay');
        } else {
          this.removeClass('vjs-has-started');
        }
      }
      return this;
    }
    return !!this.hasStarted_;
  }

  /**
   * Fired whenever the media begins or resumes playback
   * @event play
   */
  handleTechPlay() {
    this.removeClass('vjs-ended');
    this.removeClass('vjs-paused');
    this.addClass('vjs-playing');

    // hide the poster when the user hits play
    // https://html.spec.whatwg.org/multipage/embedded-content.html#dom-media-play
    this.hasStarted(true);

    this.trigger('play');
  }

  /**
   * Fired whenever the media begins waiting
   * @event waiting
   */
  handleTechWaiting() {
    this.addClass('vjs-waiting');
    this.trigger('waiting');
  }

  /**
   * A handler for events that signal that waiting has ended
   * which is not consistent between browsers. See #1351
   * @event canplay
   */
  handleTechCanPlay() {
    this.removeClass('vjs-waiting');
    this.trigger('canplay');
  }

  /**
   * A handler for events that signal that waiting has ended
   * which is not consistent between browsers. See #1351
   * @event canplaythrough
   */
  handleTechCanPlayThrough() {
    this.removeClass('vjs-waiting');
    this.trigger('canplaythrough');
  }

  /**
   * A handler for events that signal that waiting has ended
   * which is not consistent between browsers. See #1351
   * @event playing
   */
  handleTechPlaying() {
    this.removeClass('vjs-waiting');
    this.trigger('playing');
  }

  /**
   * Fired whenever the player is jumping to a new time
   * @event seeking
   */
  handleTechSeeking() {
    this.addClass('vjs-seeking');
    this.trigger('seeking');
  }

  /**
   * Fired when the player has finished jumping to a new time
   * @event seeked
   */
  handleTechSeeked() {
    this.removeClass('vjs-seeking');
    this.trigger('seeked');
  }

  /**
   * Fired the first time a video is played
   *
   * Not part of the HLS spec, and we're not sure if this is the best
   * implementation yet, so use sparingly. If you don't have a reason to
   * prevent playback, use `myPlayer.one('play');` instead.
   *
   * @event firstplay
   */
  handleTechFirstPlay() {
    //If the first starttime attribute is specified
    //then we will start at the given offset in seconds
    if(this.options_['starttime']){
      this.currentTime(this.options_['starttime']);
    }

    this.addClass('vjs-has-started');
    this.trigger('firstplay');
  }

  /**
   * Fired whenever the media has been paused
   * @event pause
   */
  handleTechPause() {
    this.removeClass('vjs-playing');
    this.addClass('vjs-paused');
    this.trigger('pause');
  }

  /**
   * Fired while the user agent is downloading media data
   * @event progress
   */
  handleTechProgress() {
    this.trigger('progress');

    // Add custom event for when source is finished downloading.
    if (this.bufferedPercent() === 1) {
      this.trigger('loadedalldata');
    }
  }

  /**
   * Fired when the end of the media resource is reached (currentTime == duration)
   * @event ended
   */
  handleTechEnded() {
    this.addClass('vjs-ended');
    if (this.options_['loop']) {
      this.currentTime(0);
      this.play();
    } else if (!this.paused()) {
      this.pause();
    }

    this.trigger('ended');
  }

  /**
   * Fired when the duration of the media resource is first known or changed
   * @event durationchange
   */
  handleTechDurationChange() {
    this.updateDuration();
    this.trigger('durationchange');
  }

  /**
   * Handle a click on the media element to play/pause
   */
  handleTechClick(event) {
    // We're using mousedown to detect clicks thanks to Flash, but mousedown
    // will also be triggered with right-clicks, so we need to prevent that
    if (event.button !== 0) return;

    // When controls are disabled a click should not toggle playback because
    // the click is considered a control
    if (this.controls()) {
      if (this.paused()) {
        this.play();
      } else {
        this.pause();
      }
    }
  }

  /**
   * Handle a tap on the media element. It will toggle the user
   * activity state, which hides and shows the controls.
   */
  handleTechTap() {
    this.userActive(!this.userActive());
  }

  handleTechTouchStart() {
    this.userWasActive = this.userActive();
  }

  handleTechTouchMove() {
    if (this.userWasActive){
      this.reportUserActivity();
    }
  }

  handleTechTouchEnd(event) {
    // Stop the mouse events from also happening
    event.preventDefault();
  }

  /**
   * Update the duration of the player using the tech
   * @private
   */
  updateDuration() {
    // Allows for caching value instead of asking player each time.
    // We need to get the techGet response and check for a value so we don't
    // accidentally cause the stack to blow up.
    var duration = this.techGet('duration');
    if (duration) {
      if (duration < 0) {
        duration = Infinity;
      }
      this.duration(duration);
      // Determine if the stream is live and propagate styles down to UI.
      if (duration === Infinity) {
        this.addClass('vjs-live');
      } else {
        this.removeClass('vjs-live');
      }
    }
  }

  /**
   * Fired when the player switches in or out of fullscreen mode
   * @event fullscreenchange
   */
  handleFullscreenChange() {
    if (this.isFullscreen()) {
      this.addClass('vjs-fullscreen');
    } else {
      this.removeClass('vjs-fullscreen');
    }
  }

  /**
   * native click events on the SWF aren't triggered on IE11, Win8.1RT
   * use stageclick events triggered from inside the SWF instead
   * @private
   */
  handleStageClick() {
    this.reportUserActivity();
  }

  handleTechFullscreenChange() {
    this.trigger('fullscreenchange');
  }

  /**
   * Fires when an error occurred during the loading of an audio/video
   * @event error
   */
  handleTechError() {
    this.error(this.tech.error().code);
  }

  /**
   * Fires when the browser is intentionally not getting media data
   * @event suspend
   */
  handleTechSuspend() {
    this.trigger('suspend');
  }

  /**
   * Fires when the loading of an audio/video is aborted
   * @event abort
   */
  handleTechAbort() {
    this.trigger('abort');
  }

  /**
   * Fires when the current playlist is empty
   * @event emptied
   */
  handleTechEmptied() {
    this.trigger('emptied');
  }

  /**
   * Fires when the browser is trying to get media data, but data is not available
   * @event stalled
   */
  handleTechStalled() {
    this.trigger('stalled');
  }

  /**
   * Fires when the browser has loaded meta data for the audio/video
   * @event loadedmetadata
   */
  handleTechLoadedMetaData() {
    this.trigger('loadedmetadata');
  }

  /**
   * Fires when the browser has loaded the current frame of the audio/video
   * @event loaddata
   */
  handleTechLoadedData() {
    this.trigger('loadeddata');
  }

  /**
   * Fires when the current playback position has changed
   * @event timeupdate
   */
  handleTechTimeUpdate() {
    this.trigger('timeupdate');
  }

  /**
   * Fires when the playing speed of the audio/video is changed
   * @event ratechange
   */
  handleTechRateChange() {
    this.trigger('ratechange');
  }

  /**
   * Fires when the volume has been changed
   * @event volumechange
   */
  handleTechVolumeChange() {
    this.trigger('volumechange');
  }

  /**
   * Fires when the text track has been changed
   * @event texttrackchange
   */
  onTextTrackChange() {
    this.trigger('texttrackchange');
  }

  /**
   * Object for cached values.
   */
  getCache() {
    return this.cache_;
  }

  // Pass values to the playback tech
  techCall(method, arg) {
    // If it's not ready yet, call method when it is
    if (this.tech && !this.tech.isReady_) {
      this.tech.ready(function(){
        this[method](arg);
      });

    // Otherwise call method now
    } else {
      try {
        this.tech[method](arg);
      } catch(e) {
        log(e);
        throw e;
      }
    }
  }

  // Get calls can't wait for the tech, and sometimes don't need to.
  techGet(method) {
    if (this.tech && this.tech.isReady_) {

      // Flash likes to die and reload when you hide or reposition it.
      // In these cases the object methods go away and we get errors.
      // When that happens we'll catch the errors and inform tech that it's not ready any more.
      try {
        return this.tech[method]();
      } catch(e) {
        // When building additional tech libs, an expected method may not be defined yet
        if (this.tech[method] === undefined) {
          log(`Video.js: ${method} method not defined for ${this.techName} playback technology.`, e);
        } else {
          // When a method isn't available on the object it throws a TypeError
          if (e.name === 'TypeError') {
            log(`Video.js: ${method} unavailable on ${this.techName} playback technology element.`, e);
            this.tech.isReady_ = false;
          } else {
            log(e);
          }
        }
        throw e;
      }
    }

    return;
  }

  /**
   * start media playback
   *
   *     myPlayer.play();
   *
   * @return {Player} self
   */
  play() {
    this.techCall('play');
    return this;
  }

  /**
   * Pause the video playback
   *
   *     myPlayer.pause();
   *
   * @return {Player} self
   */
  pause() {
    this.techCall('pause');
    return this;
  }

  /**
   * Check if the player is paused
   *
   *     var isPaused = myPlayer.paused();
   *     var isPlaying = !myPlayer.paused();
   *
   * @return {Boolean} false if the media is currently playing, or true otherwise
   */
  paused() {
    // The initial state of paused should be true (in Safari it's actually false)
    return (this.techGet('paused') === false) ? false : true;
  }

  /**
  * Returns whether or not the user is "scrubbing". Scrubbing is when the user
  * has clicked the progress bar handle and is dragging it along the progress bar.
  * @param  {Boolean} isScrubbing   True/false the user is scrubbing
  * @return {Boolean}               The scrubbing status when getting
  * @return {Object}                The player when setting
  */
  scrubbing(isScrubbing) {
    if (isScrubbing !== undefined) {
      this.scrubbing_ = !!isScrubbing;

      if (isScrubbing) {
        this.addClass('vjs-scrubbing');
      } else {
        this.removeClass('vjs-scrubbing');
      }

      return this;
    }

    return this.scrubbing_;
  }

  /**
   * Get or set the current time (in seconds)
   *
   *     // get
   *     var whereYouAt = myPlayer.currentTime();
   *
   *     // set
   *     myPlayer.currentTime(120); // 2 minutes into the video
   *
   * @param  {Number|String=} seconds The time to seek to
   * @return {Number}        The time in seconds, when not setting
   * @return {Player}    self, when the current time is set
   */
  currentTime(seconds) {
    if (seconds !== undefined) {

      this.techCall('setCurrentTime', seconds);

      return this;
    }

    // cache last currentTime and return. default to 0 seconds
    //
    // Caching the currentTime is meant to prevent a massive amount of reads on the tech's
    // currentTime when scrubbing, but may not provide much performance benefit afterall.
    // Should be tested. Also something has to read the actual current time or the cache will
    // never get updated.
    return this.cache_.currentTime = (this.techGet('currentTime') || 0);
  }

  /**
   * Get the length in time of the video in seconds
   *
   *     var lengthOfVideo = myPlayer.duration();
   *
   * **NOTE**: The video must have started loading before the duration can be
   * known, and in the case of Flash, may not be known until the video starts
   * playing.
   *
   * @return {Number} The duration of the video in seconds
   */
  duration(seconds) {
    if (seconds !== undefined) {

      // cache the last set value for optimized scrubbing (esp. Flash)
      this.cache_.duration = parseFloat(seconds);

      return this;
    }

    if (this.cache_.duration === undefined) {
      this.updateDuration();
    }

    return this.cache_.duration || 0;
  }

  /**
   * Calculates how much time is left.
   *
   *     var timeLeft = myPlayer.remainingTime();
   *
   * Not a native video element function, but useful
   * @return {Number} The time remaining in seconds
   */
  remainingTime() {
    return this.duration() - this.currentTime();
  }

  // http://dev.w3.org/html5/spec/video.html#dom-media-buffered
  // Buffered returns a timerange object.
  // Kind of like an array of portions of the video that have been downloaded.

  /**
   * Get a TimeRange object with the times of the video that have been downloaded
   *
   * If you just want the percent of the video that's been downloaded,
   * use bufferedPercent.
   *
   *     // Number of different ranges of time have been buffered. Usually 1.
   *     numberOfRanges = bufferedTimeRange.length,
   *
   *     // Time in seconds when the first range starts. Usually 0.
   *     firstRangeStart = bufferedTimeRange.start(0),
   *
   *     // Time in seconds when the first range ends
   *     firstRangeEnd = bufferedTimeRange.end(0),
   *
   *     // Length in seconds of the first time range
   *     firstRangeLength = firstRangeEnd - firstRangeStart;
   *
   * @return {Object} A mock TimeRange object (following HTML spec)
   */
  buffered() {
    var buffered = this.techGet('buffered');

    if (!buffered || !buffered.length) {
      buffered = createTimeRange(0,0);
    }

    return buffered;
  }

  /**
   * Get the percent (as a decimal) of the video that's been downloaded
   *
   *     var howMuchIsDownloaded = myPlayer.bufferedPercent();
   *
   * 0 means none, 1 means all.
   * (This method isn't in the HTML5 spec, but it's very convenient)
   *
   * @return {Number} A decimal between 0 and 1 representing the percent
   */
  bufferedPercent() {
    return bufferedPercent(this.buffered(), this.duration());
  }

  /**
   * Get the ending time of the last buffered time range
   *
   * This is used in the progress bar to encapsulate all time ranges.
   * @return {Number} The end of the last buffered time range
   */
  bufferedEnd() {
    var buffered = this.buffered(),
        duration = this.duration(),
        end = buffered.end(buffered.length-1);

    if (end > duration) {
      end = duration;
    }

    return end;
  }

  /**
   * Get or set the current volume of the media
   *
   *     // get
   *     var howLoudIsIt = myPlayer.volume();
   *
   *     // set
   *     myPlayer.volume(0.5); // Set volume to half
   *
   * 0 is off (muted), 1.0 is all the way up, 0.5 is half way.
   *
   * @param  {Number} percentAsDecimal The new volume as a decimal percent
   * @return {Number}                  The current volume, when getting
   * @return {Player}              self, when setting
   */
  volume(percentAsDecimal) {
    let vol;

    if (percentAsDecimal !== undefined) {
      vol = Math.max(0, Math.min(1, parseFloat(percentAsDecimal))); // Force value to between 0 and 1
      this.cache_.volume = vol;
      this.techCall('setVolume', vol);

      return this;
    }

    // Default to 1 when returning current volume.
    vol = parseFloat(this.techGet('volume'));
    return (isNaN(vol)) ? 1 : vol;
  }


  /**
   * Get the current muted state, or turn mute on or off
   *
   *     // get
   *     var isVolumeMuted = myPlayer.muted();
   *
   *     // set
   *     myPlayer.muted(true); // mute the volume
   *
   * @param  {Boolean=} muted True to mute, false to unmute
   * @return {Boolean} True if mute is on, false if not, when getting
   * @return {Player} self, when setting mute
   */
  muted(muted) {
    if (muted !== undefined) {
      this.techCall('setMuted', muted);
      return this;
    }
    return this.techGet('muted') || false; // Default to false
  }

  // Check if current tech can support native fullscreen
  // (e.g. with built in controls like iOS, so not our flash swf)
  supportsFullScreen() {
    return this.techGet('supportsFullScreen') || false;
  }

  /**
   * Check if the player is in fullscreen mode
   *
   *     // get
   *     var fullscreenOrNot = myPlayer.isFullscreen();
   *
   *     // set
   *     myPlayer.isFullscreen(true); // tell the player it's in fullscreen
   *
   * NOTE: As of the latest HTML5 spec, isFullscreen is no longer an official
   * property and instead document.fullscreenElement is used. But isFullscreen is
   * still a valuable property for internal player workings.
   *
   * @param  {Boolean=} isFS Update the player's fullscreen state
   * @return {Boolean} true if fullscreen, false if not
   * @return {Player} self, when setting
   */
  isFullscreen(isFS) {
    if (isFS !== undefined) {
      this.isFullscreen_ = !!isFS;
      return this;
    }
    return !!this.isFullscreen_;
  }

  /**
   * Old naming for isFullscreen()
   * @deprecated for lowercase 's' version
   */
  isFullScreen(isFS) {
    log.warn('player.isFullScreen() has been deprecated, use player.isFullscreen() with a lowercase "s")');
    return this.isFullscreen(isFS);
  }

  /**
   * Increase the size of the video to full screen
   *
   *     myPlayer.requestFullscreen();
   *
   * In some browsers, full screen is not supported natively, so it enters
   * "full window mode", where the video fills the browser window.
   * In browsers and devices that support native full screen, sometimes the
   * browser's default controls will be shown, and not the Video.js custom skin.
   * This includes most mobile devices (iOS, Android) and older versions of
   * Safari.
   *
   * @return {Player} self
   */
  requestFullscreen() {
    var fsApi = FullscreenApi;

    this.isFullscreen(true);

    if (fsApi) {
      // the browser supports going fullscreen at the element level so we can
      // take the controls fullscreen as well as the video

      // Trigger fullscreenchange event after change
      // We have to specifically add this each time, and remove
      // when canceling fullscreen. Otherwise if there's multiple
      // players on a page, they would all be reacting to the same fullscreen
      // events
      Events.on(document, fsApi['fullscreenchange'], Fn.bind(this, function documentFullscreenChange(e){
        this.isFullscreen(document[fsApi.fullscreenElement]);

        // If cancelling fullscreen, remove event listener.
        if (this.isFullscreen() === false) {
          Events.off(document, fsApi['fullscreenchange'], documentFullscreenChange);
        }

        this.trigger('fullscreenchange');
      }));

      this.el_[fsApi.requestFullscreen]();

    } else if (this.tech.supportsFullScreen()) {
      // we can't take the video.js controls fullscreen but we can go fullscreen
      // with native controls
      this.techCall('enterFullScreen');
    } else {
      // fullscreen isn't supported so we'll just stretch the video element to
      // fill the viewport
      this.enterFullWindow();
      this.trigger('fullscreenchange');
    }

    return this;
  }

  /**
   * Old naming for requestFullscreen
   * @deprecated for lower case 's' version
   */
  requestFullScreen() {
    log.warn('player.requestFullScreen() has been deprecated, use player.requestFullscreen() with a lowercase "s")');
    return this.requestFullscreen();
  }

  /**
   * Return the video to its normal size after having been in full screen mode
   *
   *     myPlayer.exitFullscreen();
   *
   * @return {Player} self
   */
  exitFullscreen() {
    var fsApi = FullscreenApi;
    this.isFullscreen(false);

    // Check for browser element fullscreen support
    if (fsApi) {
      document[fsApi.exitFullscreen]();
    } else if (this.tech.supportsFullScreen()) {
     this.techCall('exitFullScreen');
    } else {
     this.exitFullWindow();
     this.trigger('fullscreenchange');
    }

    return this;
  }

  /**
   * Old naming for exitFullscreen
   * @deprecated for exitFullscreen
   */
  cancelFullScreen() {
    log.warn('player.cancelFullScreen() has been deprecated, use player.exitFullscreen()');
    return this.exitFullscreen();
  }

  // When fullscreen isn't supported we can stretch the video container to as wide as the browser will let us.
  enterFullWindow() {
    this.isFullWindow = true;

    // Storing original doc overflow value to return to when fullscreen is off
    this.docOrigOverflow = document.documentElement.style.overflow;

    // Add listener for esc key to exit fullscreen
    Events.on(document, 'keydown', Fn.bind(this, this.fullWindowOnEscKey));

    // Hide any scroll bars
    document.documentElement.style.overflow = 'hidden';

    // Apply fullscreen styles
    Dom.addElClass(document.body, 'vjs-full-window');

    this.trigger('enterFullWindow');
  }

  fullWindowOnEscKey(event) {
    if (event.keyCode === 27) {
      if (this.isFullscreen() === true) {
        this.exitFullscreen();
      } else {
        this.exitFullWindow();
      }
    }
  }

  exitFullWindow() {
    this.isFullWindow = false;
    Events.off(document, 'keydown', this.fullWindowOnEscKey);

    // Unhide scroll bars.
    document.documentElement.style.overflow = this.docOrigOverflow;

    // Remove fullscreen styles
    Dom.removeElClass(document.body, 'vjs-full-window');

    // Resize the box, controller, and poster to original sizes
    // this.positionAll();
    this.trigger('exitFullWindow');
  }

  selectSource(sources) {
    // Loop through each playback technology in the options order
    for (var i=0,j=this.options_['techOrder'];i<j.length;i++) {
      let techName = toTitleCase(j[i]);
      let tech = Component.getComponent(techName);

      // Check if the current tech is defined before continuing
      if (!tech) {
        log.error(`The "${techName}" tech is undefined. Skipped browser support check for that tech.`);
        continue;
      }

      // Check if the browser supports this technology
      if (tech.isSupported()) {
        // Loop through each source object
        for (var a=0,b=sources;a<b.length;a++) {
          var source = b[a];

          // Check if source can be played with this technology
          if (tech['canPlaySource'](source)) {
            return { source: source, tech: techName };
          }
        }
      }
    }

    return false;
  }

  /**
   * The source function updates the video source
   *
   * There are three types of variables you can pass as the argument.
   *
   * **URL String**: A URL to the the video file. Use this method if you are sure
   * the current playback technology (HTML5/Flash) can support the source you
   * provide. Currently only MP4 files can be used in both HTML5 and Flash.
   *
   *     myPlayer.src("http://www.example.com/path/to/video.mp4");
   *
   * **Source Object (or element):** A javascript object containing information
   * about the source file. Use this method if you want the player to determine if
   * it can support the file using the type information.
   *
   *     myPlayer.src({ type: "video/mp4", src: "http://www.example.com/path/to/video.mp4" });
   *
   * **Array of Source Objects:** To provide multiple versions of the source so
   * that it can be played using HTML5 across browsers you can use an array of
   * source objects. Video.js will detect which version is supported and load that
   * file.
   *
   *     myPlayer.src([
   *       { type: "video/mp4", src: "http://www.example.com/path/to/video.mp4" },
   *       { type: "video/webm", src: "http://www.example.com/path/to/video.webm" },
   *       { type: "video/ogg", src: "http://www.example.com/path/to/video.ogv" }
   *     ]);
   *
   * @param  {String|Object|Array=} source The source URL, object, or array of sources
   * @return {String} The current video source when getting
   * @return {String} The player when setting
   */
  src(source=this.techGet('src')) {
    let currentTech = Component.getComponent(this.techName);

    // case: Array of source objects to choose from and pick the best to play
    if (Array.isArray(source)) {
      this.sourceList_(source);

    // case: URL String (http://myvideo...)
    } else if (typeof source === 'string') {
      // create a source object from the string
      this.src({ src: source });

    // case: Source object { src: '', type: '' ... }
    } else if (source instanceof Object) {
      // check if the source has a type and the loaded tech cannot play the source
      // if there's no type we'll just try the current tech
      if (source.type && !currentTech['canPlaySource'](source)) {
        // create a source list with the current source and send through
        // the tech loop to check for a compatible technology
        this.sourceList_([source]);
      } else {
        this.cache_.src = source.src;
        this.currentType_ = source.type || '';

        // wait until the tech is ready to set the source
        this.ready(function(){

          // The setSource tech method was added with source handlers
          // so older techs won't support it
          // We need to check the direct prototype for the case where subclasses
          // of the tech do not support source handlers
          if (currentTech.prototype.hasOwnProperty('setSource')) {
            this.techCall('setSource', source);
          } else {
            this.techCall('src', source.src);
          }

          if (this.options_['preload'] === 'auto') {
            this.load();
          }

          if (this.options_['autoplay']) {
            this.play();
          }
        });
      }
    }

    return this;
  }

  /**
   * Handle an array of source objects
   * @param  {[type]} sources Array of source objects
   * @private
   */
  sourceList_(sources) {
    var sourceTech = this.selectSource(sources);

    if (sourceTech) {
      if (sourceTech.tech === this.techName) {
        // if this technology is already loaded, set the source
        this.src(sourceTech.source);
      } else {
        // load this technology with the chosen source
        this.loadTech(sourceTech.tech, sourceTech.source);
      }
    } else {
      // We need to wrap this in a timeout to give folks a chance to add error event handlers
      this.setTimeout( function() {
        this.error({ code: 4, message: this.localize(this.options()['notSupportedMessage']) });
      }, 0);

      // we could not find an appropriate tech, but let's still notify the delegate that this is it
      // this needs a better comment about why this is needed
      this.triggerReady();
    }
  }

  /**
   * Begin loading the src data.
   * @return {Player} Returns the player
   */
  load() {
    this.techCall('load');
    return this;
  }

  /**
   * Returns the fully qualified URL of the current source value e.g. http://mysite.com/video.mp4
   * Can be used in conjuction with `currentType` to assist in rebuilding the current source object.
   * @return {String} The current source
   */
  currentSrc() {
    return this.techGet('currentSrc') || this.cache_.src || '';
  }

  /**
   * Get the current source type e.g. video/mp4
   * This can allow you rebuild the current source object so that you could load the same
   * source and tech later
   * @return {String} The source MIME type
   */
  currentType() {
      return this.currentType_ || '';
  }

  /**
   * Get or set the preload attribute.
   * @return {String} The preload attribute value when getting
   * @return {Player} Returns the player when setting
   */
  preload(value) {
    if (value !== undefined) {
      this.techCall('setPreload', value);
      this.options_['preload'] = value;
      return this;
    }
    return this.techGet('preload');
  }

  /**
   * Get or set the autoplay attribute.
   * @return {String} The autoplay attribute value when getting
   * @return {Player} Returns the player when setting
   */
  autoplay(value) {
    if (value !== undefined) {
      this.techCall('setAutoplay', value);
      this.options_['autoplay'] = value;
      return this;
    }
    return this.techGet('autoplay', value);
  }

  /**
   * Get or set the loop attribute on the video element.
   * @return {String} The loop attribute value when getting
   * @return {Player} Returns the player when setting
   */
  loop(value) {
    if (value !== undefined) {
      this.techCall('setLoop', value);
      this.options_['loop'] = value;
      return this;
    }
    return this.techGet('loop');
  }

  /**
   * get or set the poster image source url
   *
   * ##### EXAMPLE:
   *
   *     // getting
   *     var currentPoster = myPlayer.poster();
   *
   *     // setting
   *     myPlayer.poster('http://example.com/myImage.jpg');
   *
   * @param  {String=} [src] Poster image source URL
   * @return {String} poster URL when getting
   * @return {Player} self when setting
   */
  poster(src) {
    if (src === undefined) {
      return this.poster_;
    }

    // The correct way to remove a poster is to set as an empty string
    // other falsey values will throw errors
    if (!src) {
      src = '';
    }

    // update the internal poster variable
    this.poster_ = src;

    // update the tech's poster
    this.techCall('setPoster', src);

    // alert components that the poster has been set
    this.trigger('posterchange');

    return this;
  }

  /**
   * Get or set whether or not the controls are showing.
   * @param  {Boolean} controls Set controls to showing or not
   * @return {Boolean}    Controls are showing
   */
  controls(bool) {
    if (bool !== undefined) {
      bool = !!bool; // force boolean
      // Don't trigger a change event unless it actually changed
      if (this.controls_ !== bool) {
        this.controls_ = bool;

        if (this.usingNativeControls()) {
          this.techCall('setControls', bool);
        }

        if (bool) {
          this.removeClass('vjs-controls-disabled');
          this.addClass('vjs-controls-enabled');
          this.trigger('controlsenabled');

          if (!this.usingNativeControls()) {
            this.addTechControlsListeners();
          }
        } else {
          this.removeClass('vjs-controls-enabled');
          this.addClass('vjs-controls-disabled');
          this.trigger('controlsdisabled');

          if (!this.usingNativeControls()) {
            this.removeTechControlsListeners();
          }
        }
      }
      return this;
    }
    return !!this.controls_;
  }

  /**
   * Toggle native controls on/off. Native controls are the controls built into
   * devices (e.g. default iPhone controls), Flash, or other techs
   * (e.g. Vimeo Controls)
   *
   * **This should only be set by the current tech, because only the tech knows
   * if it can support native controls**
   *
   * @param  {Boolean} bool    True signals that native controls are on
   * @return {Player}      Returns the player
   * @private
   */
  usingNativeControls(bool) {
    if (bool !== undefined) {
      bool = !!bool; // force boolean
      // Don't trigger a change event unless it actually changed
      if (this.usingNativeControls_ !== bool) {
        this.usingNativeControls_ = bool;
        if (bool) {
          this.addClass('vjs-using-native-controls');

          /**
           * player is using the native device controls
           *
           * @event usingnativecontrols
           * @memberof Player
           * @instance
           * @private
           */
          this.trigger('usingnativecontrols');
        } else {
          this.removeClass('vjs-using-native-controls');

          /**
           * player is using the custom HTML controls
           *
           * @event usingcustomcontrols
           * @memberof Player
           * @instance
           * @private
           */
          this.trigger('usingcustomcontrols');
        }
      }
      return this;
    }
    return !!this.usingNativeControls_;
  }

  /**
   * Set or get the current MediaError
   * @param  {*} err A MediaError or a String/Number to be turned into a MediaError
   * @return {MediaError|null}     when getting
   * @return {Player}              when setting
   */
  error(err) {
    if (err === undefined) {
      return this.error_ || null;
    }

    // restoring to default
    if (err === null) {
      this.error_ = err;
      this.removeClass('vjs-error');
      return this;
    }

    // error instance
    if (err instanceof MediaError) {
      this.error_ = err;
    } else {
      this.error_ = new MediaError(err);
    }

    // fire an error event on the player
    this.trigger('error');

    // add the vjs-error classname to the player
    this.addClass('vjs-error');

    // log the name of the error type and any message
    // ie8 just logs "[object object]" if you just log the error object
    log.error(`(CODE:${this.error_.code} ${MediaError.errorTypes[this.error_.code]})`, this.error_.message, this.error_);

    return this;
  }

  /**
   * Returns whether or not the player is in the "ended" state.
   * @return {Boolean} True if the player is in the ended state, false if not.
   */
  ended() { return this.techGet('ended'); }

  /**
   * Returns whether or not the player is in the "seeking" state.
   * @return {Boolean} True if the player is in the seeking state, false if not.
   */
  seeking() { return this.techGet('seeking'); }

  reportUserActivity(event) {
    this.userActivity_ = true;
  }

  userActive(bool) {
    if (bool !== undefined) {
      bool = !!bool;
      if (bool !== this.userActive_) {
        this.userActive_ = bool;
        if (bool) {
          // If the user was inactive and is now active we want to reset the
          // inactivity timer
          this.userActivity_ = true;
          this.removeClass('vjs-user-inactive');
          this.addClass('vjs-user-active');
          this.trigger('useractive');
        } else {
          // We're switching the state to inactive manually, so erase any other
          // activity
          this.userActivity_ = false;

          // Chrome/Safari/IE have bugs where when you change the cursor it can
          // trigger a mousemove event. This causes an issue when you're hiding
          // the cursor when the user is inactive, and a mousemove signals user
          // activity. Making it impossible to go into inactive mode. Specifically
          // this happens in fullscreen when we really need to hide the cursor.
          //
          // When this gets resolved in ALL browsers it can be removed
          // https://code.google.com/p/chromium/issues/detail?id=103041
          if(this.tech) {
            this.tech.one('mousemove', function(e){
              e.stopPropagation();
              e.preventDefault();
            });
          }

          this.removeClass('vjs-user-active');
          this.addClass('vjs-user-inactive');
          this.trigger('userinactive');
        }
      }
      return this;
    }
    return this.userActive_;
  }

  listenForUserActivity() {
    let mouseInProgress, lastMoveX, lastMoveY;

    let handleActivity = Fn.bind(this, this.reportUserActivity);

    let handleMouseMove = function(e) {
      // #1068 - Prevent mousemove spamming
      // Chrome Bug: https://code.google.com/p/chromium/issues/detail?id=366970
      if(e.screenX !== lastMoveX || e.screenY !== lastMoveY) {
        lastMoveX = e.screenX;
        lastMoveY = e.screenY;
        handleActivity();
      }
    };

    let handleMouseDown = function() {
      handleActivity();
      // For as long as the they are touching the device or have their mouse down,
      // we consider them active even if they're not moving their finger or mouse.
      // So we want to continue to update that they are active
      this.clearInterval(mouseInProgress);
      // Setting userActivity=true now and setting the interval to the same time
      // as the activityCheck interval (250) should ensure we never miss the
      // next activityCheck
      mouseInProgress = this.setInterval(handleActivity, 250);
    };

    let handleMouseUp = function(event) {
      handleActivity();
      // Stop the interval that maintains activity if the mouse/touch is down
      this.clearInterval(mouseInProgress);
    };

    // Any mouse movement will be considered user activity
    this.on('mousedown', handleMouseDown);
    this.on('mousemove', handleMouseMove);
    this.on('mouseup', handleMouseUp);

    // Listen for keyboard navigation
    // Shouldn't need to use inProgress interval because of key repeat
    this.on('keydown', handleActivity);
    this.on('keyup', handleActivity);

    // Run an interval every 250 milliseconds instead of stuffing everything into
    // the mousemove/touchmove function itself, to prevent performance degradation.
    // `this.reportUserActivity` simply sets this.userActivity_ to true, which
    // then gets picked up by this loop
    // http://ejohn.org/blog/learning-from-twitter/
    let activityCheck = this.setInterval(function() {
      let inactivityTimeout;

      // Check to see if mouse/touch activity has happened
      if (this.userActivity_) {
        // Reset the activity tracker
        this.userActivity_ = false;

        // If the user state was inactive, set the state to active
        this.userActive(true);

        // Clear any existing inactivity timeout to start the timer over
        this.clearTimeout(inactivityTimeout);

        var timeout = this.options()['inactivityTimeout'];
        if (timeout > 0) {
          // In <timeout> milliseconds, if no more activity has occurred the
          // user will be considered inactive
          inactivityTimeout = this.setTimeout(function () {
            // Protect against the case where the inactivityTimeout can trigger just
            // before the next user activity is picked up by the activityCheck loop
            // causing a flicker
            if (!this.userActivity_) {
                this.userActive(false);
            }
          }, timeout);
        }
      }
    }, 250);
  }

  /**
   * Gets or sets the current playback rate.  A playback rate of
   * 1.0 represents normal speed and 0.5 would indicate half-speed
   * playback, for instance.
   * @param  {Number} rate    New playback rate to set.
   * @return {Number}         Returns the new playback rate when setting
   * @return {Number}         Returns the current playback rate when getting
   * @see https://html.spec.whatwg.org/multipage/embedded-content.html#dom-media-playbackrate
   */
  playbackRate(rate) {
    if (rate !== undefined) {
      this.techCall('setPlaybackRate', rate);
      return this;
    }

    if (this.tech && this.tech['featuresPlaybackRate']) {
      return this.techGet('playbackRate');
    } else {
      return 1.0;
    }
  }

  /**
   * Gets or sets the audio flag
   *
   * @param  {Boolean} bool    True signals that this is an audio player.
   * @return {Boolean}         Returns true if player is audio, false if not when getting
   * @return {Player}      Returns the player if setting
   * @private
   */
  isAudio(bool) {
    if (bool !== undefined) {
      this.isAudio_ = !!bool;
      return this;
    }

    return !!this.isAudio_;
  }

  /**
   * Returns the current state of network activity for the element, from
   * the codes in the list below.
   * - NETWORK_EMPTY (numeric value 0)
   *   The element has not yet been initialised. All attributes are in
   *   their initial states.
   * - NETWORK_IDLE (numeric value 1)
   *   The element's resource selection algorithm is active and has
   *   selected a resource, but it is not actually using the network at
   *   this time.
   * - NETWORK_LOADING (numeric value 2)
   *   The user agent is actively trying to download data.
   * - NETWORK_NO_SOURCE (numeric value 3)
   *   The element's resource selection algorithm is active, but it has
   *   not yet found a resource to use.
   * @return {Number} the current network activity state
   * @see https://html.spec.whatwg.org/multipage/embedded-content.html#network-states
   */
  networkState() {
    return this.techGet('networkState');
  }

  /**
   * Returns a value that expresses the current state of the element
   * with respect to rendering the current playback position, from the
   * codes in the list below.
   * - HAVE_NOTHING (numeric value 0)
   *   No information regarding the media resource is available.
   * - HAVE_METADATA (numeric value 1)
   *   Enough of the resource has been obtained that the duration of the
   *   resource is available.
   * - HAVE_CURRENT_DATA (numeric value 2)
   *   Data for the immediate current playback position is available.
   * - HAVE_FUTURE_DATA (numeric value 3)
   *   Data for the immediate current playback position is available, as
   *   well as enough data for the user agent to advance the current
   *   playback position in the direction of playback.
   * - HAVE_ENOUGH_DATA (numeric value 4)
   *   The user agent estimates that enough data is available for
   *   playback to proceed uninterrupted.
   * @return {Number} the current playback rendering state
   * @see https://html.spec.whatwg.org/multipage/embedded-content.html#dom-media-readystate
   */
  readyState() {
    return this.techGet('readyState');
  }

  /**
   * Text tracks are tracks of timed text events.
   * Captions - text displayed over the video for the hearing impaired
   * Subtitles - text displayed over the video for those who don't understand language in the video
   * Chapters - text displayed in a menu allowing the user to jump to particular points (chapters) in the video
   * Descriptions (not supported yet) - audio descriptions that are read back to the user by a screen reading device
   */

  /**
   * Get an array of associated text tracks. captions, subtitles, chapters, descriptions
   * http://www.w3.org/html/wg/drafts/html/master/embedded-content-0.html#dom-media-texttracks
   * @return {Array}           Array of track objects
   */
  textTracks() {
    // cannot use techGet directly because it checks to see whether the tech is ready.
    // Flash is unlikely to be ready in time but textTracks should still work.
    return this.tech && this.tech['textTracks']();
  }

  remoteTextTracks() {
    return this.tech && this.tech['remoteTextTracks']();
  }

  /**
   * Add a text track
   * In addition to the W3C settings we allow adding additional info through options.
   * http://www.w3.org/html/wg/drafts/html/master/embedded-content-0.html#dom-media-addtexttrack
   * @param {String}  kind        Captions, subtitles, chapters, descriptions, or metadata
   * @param {String=} label       Optional label
   * @param {String=} language    Optional language
   */
  addTextTrack(kind, label, language) {
    return this.tech && this.tech['addTextTrack'](kind, label, language);
  }

  addRemoteTextTrack(options) {
    return this.tech && this.tech['addRemoteTextTrack'](options);
  }

  removeRemoteTextTrack(track) {
    this.tech && this.tech['removeRemoteTextTrack'](track);
  }

  videoWidth() {
    return this.tech && this.tech.videoWidth && this.tech.videoWidth() || 0;
  }

  videoHeight() {
    return this.tech && this.tech.videoHeight && this.tech.videoHeight() || 0;
  }

  // Methods to add support for
  // initialTime: function(){ return this.techCall('initialTime'); },
  // startOffsetTime: function(){ return this.techCall('startOffsetTime'); },
  // played: function(){ return this.techCall('played'); },
  // seekable: function(){ return this.techCall('seekable'); },
  // videoTracks: function(){ return this.techCall('videoTracks'); },
  // audioTracks: function(){ return this.techCall('audioTracks'); },
  // defaultPlaybackRate: function(){ return this.techCall('defaultPlaybackRate'); },
  // mediaGroup: function(){ return this.techCall('mediaGroup'); },
  // controller: function(){ return this.techCall('controller'); },
  // defaultMuted: function(){ return this.techCall('defaultMuted'); }

  // TODO
  // currentSrcList: the array of sources including other formats and bitrates
  // playList: array of source lists in order of playback

  /**
   * The player's language code
   * @param  {String} languageCode  The locale string
   * @return {String}             The locale string when getting
   * @return {Player}         self, when setting
   */
  language(languageCode) {
    if (languageCode === undefined) {
      return this.language_;
    }

    this.language_ = languageCode;
    return this;
  }

  /**
   * Get the player's language dictionary
   * Merge every time, because a newly added plugin might call videojs.addLanguage() at any time
   * Languages specified directly in the player options have precedence
   */
  languages() {
    return  mergeOptions(Options['languages'], this.languages_);
  }

  toJSON() {
    let options = mergeOptions(this.options());
    let tracks = options.tracks;

    options.tracks = [];

    for (let i = 0; i < tracks.length; i++) {
      let track = tracks[i];

      // deep merge tracks and null out player so no circular references
      track = mergeOptions(track);
      track.player = undefined;
      options.tracks[i] = track;
    }

    return options;
  }

  static getTagSettings(tag) {
    let baseOptions = {
      'sources': [],
      'tracks': []
    };

    const tagOptions = Dom.getElAttributes(tag);
    const dataSetup = tagOptions['data-setup'];

    // Check if data-setup attr exists.
    if (dataSetup !== null){
      // Parse options JSON
      // If empty string, make it a parsable json object.
      const [err, data] = safeParseTuple(dataSetup || '{}');
      if (err) {
        log.error(err);
      }
      assign(tagOptions, data);
    }

    assign(baseOptions, tagOptions);

    // Get tag children settings
    if (tag.hasChildNodes()) {
      const children = tag.childNodes;

      for (let i=0, j=children.length; i<j; i++) {
        const child = children[i];
        // Change case needed: http://ejohn.org/blog/nodename-case-sensitivity/
        const childName = child.nodeName.toLowerCase();
        if (childName === 'source') {
          baseOptions['sources'].push(Dom.getElAttributes(child));
        } else if (childName === 'track') {
          baseOptions['tracks'].push(Dom.getElAttributes(child));
        }
      }
    }

    return baseOptions;
  }

}

/**
 * Global player list
 * @type {Object}
 */
Player.players = {};

/**
 * Player instance options, surfaced using options
 * options = Player.prototype.options_
 * Make changes in options, not here.
 * All options should use string keys so they avoid
 * renaming by closure compiler
 * @type {Object}
 * @private
 */
Player.prototype.options_ = globalOptions;

/**
 * Fired when the player has initial duration and dimension information
 * @event loadedmetadata
 */
Player.prototype.handleLoadedMetaData;

/**
 * Fired when the player has downloaded data at the current playback position
 * @event loadeddata
 */
Player.prototype.handleLoadedData;

/**
 * Fired when the player has finished downloading the source data
 * @event loadedalldata
 */
Player.prototype.handleLoadedAllData;

/**
 * Fired when the user is active, e.g. moves the mouse over the player
 * @event useractive
 */
Player.prototype.handleUserActive;

/**
 * Fired when the user is inactive, e.g. a short delay after the last mouse move or control interaction
 * @event userinactive
 */
Player.prototype.handleUserInactive;

/**
 * Fired when the current playback position has changed
 *
 * During playback this is fired every 15-250 milliseconds, depending on the
 * playback technology in use.
 * @event timeupdate
 */
Player.prototype.handleTimeUpdate;

/**
 * Fired when the volume changes
 * @event volumechange
 */
Player.prototype.handleVolumeChange;

/**
 * Fired when an error occurs
 * @event error
 */
Player.prototype.handleError;

Player.prototype.flexNotSupported_ = function() {
  var elem = document.createElement('i');

  return !('flexBasis' in elem.style ||
          'webkitFlexBasis' in elem.style ||
          'mozFlexBasis' in elem.style ||
          'msFlexBasis' in elem.style);
};

Component.registerComponent('Player', Player);
export default Player;<|MERGE_RESOLUTION|>--- conflicted
+++ resolved
@@ -108,7 +108,6 @@
     this.language_ = options['language'] || globalOptions['language'];
 
     // Update Supported Languages
-<<<<<<< HEAD
     if (options['languages']) {
       // Normalise player option languages to lowercase
       let languagesToLower = {};
@@ -118,11 +117,8 @@
       });
       this.languages_ = languagesToLower;
     } else {
-      this.languages_ = Options['languages'];
-    }
-=======
-    this.languages_ = options['languages'] || globalOptions['languages'];
->>>>>>> 4007add5
+      this.languages_ = globalOptions['languages'];
+    }
 
     // Cache for video property values.
     this.cache_ = {};
@@ -2108,7 +2104,7 @@
    * Languages specified directly in the player options have precedence
    */
   languages() {
-    return  mergeOptions(Options['languages'], this.languages_);
+    return  mergeOptions(globalOptions['languages'], this.languages_);
   }
 
   toJSON() {
