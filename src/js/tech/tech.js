/**
 * @fileoverview Media Technology Controller - Base class for media playback
 * technology controllers like Flash and HTML5
 */

import Component from '../component';
import TextTrack from '../tracks/text-track';
import TextTrackList from '../tracks/text-track-list';
import * as Lib from '../lib';
import window from 'global/window';
import document from 'global/document';

/**
 * Base class for media (HTML5 Video, Flash) controllers
 * @param {Player|Object} player  Central player instance
 * @param {Object=} options Options object
 * @constructor
 */
class Tech extends Component {

<<<<<<< HEAD
  constructor(options, ready){
    options = options || {};
=======
  constructor(player, options={}, ready=function(){}){
>>>>>>> c62aa106
    // we don't want the tech to report user activity automatically.
    // This is done manually in addControlsListeners
    options.reportTouchActivity = false;
    super(null, options, ready);

    // Manually track progress in cases where the browser/flash player doesn't report it.
    if (!this.featuresProgressEvents) {
      this.manualProgressOn();
    }

    // Manually track timeupdates in cases where the browser/flash player doesn't report it.
    if (!this.featuresTimeupdateEvents) {
      this.manualTimeUpdatesOn();
    }

    this.initControlsListeners();

    if (options.nativeCaptions === false || options.nativeTextTracks === false) {
      this.featuresNativeTextTracks = false;
    }

    if (!this.featuresNativeTextTracks) {
      this.emulateTextTracks();
    }

    this.initTextTrackListeners();
  }

  /**
   * Set up click and touch listeners for the playback element
   * On desktops, a click on the video itself will toggle playback,
   * on a mobile device a click on the video toggles controls.
   * (toggling controls is done by toggling the user state between active and
   * inactive)
   *
   * A tap can signal that a user has become active, or has become inactive
   * e.g. a quick tap on an iPhone movie should reveal the controls. Another
   * quick tap should hide them again (signaling the user is in an inactive
   * viewing state)
   *
   * In addition to this, we still want the user to be considered inactive after
   * a few seconds of inactivity.
   *
   * Note: the only part of iOS interaction we can't mimic with this setup
   * is a touch and hold on the video element counting as activity in order to
   * keep the controls showing, but that shouldn't be an issue. A touch and hold on
   * any controls will still keep the user active
   */
  initControlsListeners() {
    // if we're loading the playback object after it has started loading or playing the
    // video (often with autoplay on) then the loadstart event has already fired and we
    // need to fire it manually because many things rely on it.
    // Long term we might consider how we would do this for other events like 'canplay'
    // that may also have fired.
    this.ready(function(){
      if (this.networkState && this.networkState() > 0) {
        this.trigger('loadstart');
      }
    });
  }

  /* Fallbacks for unsupported event types
  ================================================================================ */
  // Manually trigger progress events based on changes to the buffered amount
  // Many flash players and older HTML5 browsers don't send progress or progress-like events
  manualProgressOn() {
    this.on('durationchange', this.onDurationChange);

    this.manualProgress = true;

    // Trigger progress watching when a source begins loading
    this.trackProgress();
  }

  manualProgressOff() {
    this.manualProgress = false;
    this.stopTrackingProgress();

    this.off('durationchange', this.onDurationChange);
  }

  trackProgress() {
    this.progressInterval = this.setInterval(Lib.bind(this, function(){
      // Don't trigger unless buffered amount is greater than last time

      let bufferedPercent = this.bufferedPercent();

      if (this.bufferedPercent_ !== bufferedPercent) {
        this.trigger('progress');
      }

      this.bufferedPercent_ = bufferedPercent;

      if (bufferedPercent === 1) {
        this.stopTrackingProgress();
      }
    }), 500);
  }

  onDurationChange() {
    this.duration_ = this.duration();
  }

  bufferedPercent() {
    let bufferedDuration = 0,
        start, end;

    if (!this.duration_) {
      return 0;
    }

    let buffered = this.buffered();

    if (!buffered || !buffered.length) {
      buffered = Lib.createTimeRange(0,0);
    }

    for (var i=0; i<buffered.length; i++){
      start = buffered.start(i);
      end   = buffered.end(i);

      // buffered end can be bigger than duration by a very small fraction
      if (end > this.duration_) {
        end = this.duration_;
      }

      bufferedDuration += end - start;
    }

    return bufferedDuration / this.duration_;
  }

  stopTrackingProgress() {
    this.clearInterval(this.progressInterval);
  }

  /*! Time Tracking -------------------------------------------------------------- */
  manualTimeUpdatesOn() {
    this.manualTimeUpdates = true;

    this.on('play', this.trackCurrentTime);
    this.on('pause', this.stopTrackingCurrentTime);
    // timeupdate is also called by .currentTime whenever current time is set

    // Watch for native timeupdate event
    this.one('timeupdate', function(){
      // Update known progress support for this playback technology
      this.featuresTimeupdateEvents = true;
      // Turn off manual progress tracking
      this.manualTimeUpdatesOff();
    });
  }

  manualTimeUpdatesOff() {
    this.manualTimeUpdates = false;
    this.stopTrackingCurrentTime();
    this.off('play', this.trackCurrentTime);
    this.off('pause', this.stopTrackingCurrentTime);
  }

  trackCurrentTime() {
    if (this.currentTimeInterval) { this.stopTrackingCurrentTime(); }
    this.currentTimeInterval = this.setInterval(function(){
      this.trigger('timeupdate');
    }, 250); // 42 = 24 fps // 250 is what Webkit uses // FF uses 15
  }

  // Turn off play progress tracking (when paused or dragging)
  stopTrackingCurrentTime() {
    this.clearInterval(this.currentTimeInterval);

    // #1002 - if the video ends right before the next timeupdate would happen,
    // the progress bar won't make it all the way to the end
    this.trigger('timeupdate');
  }

  dispose() {
    // Turn off any manual progress or timeupdate tracking
    if (this.manualProgress) { this.manualProgressOff(); }

    if (this.manualTimeUpdates) { this.manualTimeUpdatesOff(); }

    super.dispose();
  }

  setCurrentTime() {
    // improve the accuracy of manual timeupdates
    if (this.manualTimeUpdates) { this.trigger('timeupdate'); }
  }

  initTextTrackListeners() {
    let textTrackListChanges = Lib.bind(this, function() {
      this.trigger('texttrackchange');
    });

    let tracks = this.textTracks();

    if (!tracks) return;

    tracks.addEventListener('removetrack', textTrackListChanges);
    tracks.addEventListener('addtrack', textTrackListChanges);

    this.on('dispose', Lib.bind(this, function() {
      tracks.removeEventListener('removetrack', textTrackListChanges);
      tracks.removeEventListener('addtrack', textTrackListChanges);
    }));
  }

  emulateTextTracks() {
    if (!window['WebVTT']) {
      let script = document.createElement('script');
      script.src = this.options_['vtt.js'] || '../node_modules/vtt.js/dist/vtt.js';
      this.el().parentNode.appendChild(script);
      window['WebVTT'] = true;
    }

    let tracks = this.textTracks();
    if (!tracks) {
      return;
    }

    let textTracksChanges = function() {
      let updateDisplay = Lib.bind(this, function() {
        this.trigger('texttrackchange');
      });

      this.trigger('texttrackchange');

      for (let i = 0; i < this.length; i++) {
        let track = this[i];
        track.removeEventListener('cuechange', updateDisplay);
        if (track.mode === 'showing') {
          track.addEventListener('cuechange', updateDisplay);
        }
      }
    };

    tracks.addEventListener('change', textTracksChanges);

    this.on('dispose', Lib.bind(this, function() {
      tracks.removeEventListener('change', textTracksChanges);
    }));
  }

  /**
   * Provide default methods for text tracks.
   *
   * Html5 tech overrides these.
   */

  textTracks() {
    this.textTracks_ = this.textTracks_ || new TextTrackList();
    return this.textTracks_;
  }

  remoteTextTracks() {
    this.remoteTextTracks_ = this.remoteTextTracks_ || new TextTrackList();
    return this.remoteTextTracks_;
  }

  addTextTrack(kind, label, language) {
    if (!kind) {
      throw new Error('TextTrack kind is required but was not provided');
    }

    return createTrackHelper(this, kind, label, language);
  }

  addRemoteTextTrack(options) {
    let track = createTrackHelper(this, options.kind, options.label, options.language, options);
    this.remoteTextTracks().addTrack_(track);
    return {
      track: track
    };
  }

  removeRemoteTextTrack(track) {
    this.textTracks().removeTrack_(track);
    this.remoteTextTracks().removeTrack_(track);
  }

  /**
   * Provide a default setPoster method for techs
   *
   * Poster support for techs should be optional, so we don't want techs to
   * break if they don't have a way to set a poster.
   */
  setPoster() {}

}

/**
 * List of associated text tracks
 * @type {Array}
 * @private
 */
Tech.prototype.textTracks_;

var createTrackHelper = function(self, kind, label, language, options={}) {
  let tracks = self.textTracks();

<<<<<<< HEAD
  options = options || {};

  options.kind = kind;
=======
  options['kind'] = kind;
>>>>>>> c62aa106
  if (label) {
    options.label = label;
  }
  if (language) {
    options.language = language;
  }
  options.tech = self;

  let track = new TextTrack(options);
  tracks.addTrack_(track);

  return track;
};

Tech.prototype.featuresVolumeControl = true;

// Resizing plugins using request fullscreen reloads the plugin
Tech.prototype.featuresFullscreenResize = false;
Tech.prototype.featuresPlaybackRate = false;

// Optional events that we can manually mimic with timers
// currently not triggered by video-js-swf
Tech.prototype.featuresProgressEvents = false;
Tech.prototype.featuresTimeupdateEvents = false;

Tech.prototype.featuresNativeTextTracks = false;

/**
 * A functional mixin for techs that want to use the Source Handler pattern.
 *
 * ##### EXAMPLE:
 *
 *   Tech.withSourceHandlers.call(MyTech);
 *
 */
Tech.withSourceHandlers = function(_Tech){
  /**
   * Register a source handler
   * Source handlers are scripts for handling specific formats.
   * The source handler pattern is used for adaptive formats (HLS, DASH) that
   * manually load video data and feed it into a Source Buffer (Media Source Extensions)
   * @param  {Function} handler  The source handler
   * @param  {Boolean}  first    Register it before any existing handlers
   */
   _Tech.registerSourceHandler = function(handler, index){
    let handlers = _Tech.sourceHandlers;

    if (!handlers) {
      handlers = _Tech.sourceHandlers = [];
    }

    if (index === undefined) {
      // add to the end of the list
      index = handlers.length;
    }

    handlers.splice(index, 0, handler);
  };

  /**
   * Return the first source handler that supports the source
   * TODO: Answer question: should 'probably' be prioritized over 'maybe'
   * @param  {Object} source The source object
   * @returns {Object}       The first source handler that supports the source
   * @returns {null}         Null if no source handler is found
   */
   _Tech.selectSourceHandler = function(source){
    let handlers = _Tech.sourceHandlers || [];
    let can;

    for (let i = 0; i < handlers.length; i++) {
      can = handlers[i].canHandleSource(source);

      if (can) {
        return handlers[i];
      }
    }

    return null;
  };

  /**
  * Check if the tech can support the given source
  * @param  {Object} srcObj  The source object
  * @return {String}         'probably', 'maybe', or '' (empty string)
  */
  _Tech.canPlaySource = function(srcObj){
    let sh = _Tech.selectSourceHandler(srcObj);

    if (sh) {
      return sh.canHandleSource(srcObj);
    }

    return '';
  };

  /**
   * Create a function for setting the source using a source object
   * and source handlers.
   * Should never be called unless a source handler was found.
   * @param {Object} source  A source object with src and type keys
   * @return {Tech} self
   */
   _Tech.prototype.setSource = function(source){
    let sh = _Tech.selectSourceHandler(source);

    if (!sh) {
      // Fall back to a native source hander when unsupported sources are
      // deliberately set
      if (_Tech.nativeSourceHandler) {
        sh = _Tech.nativeSourceHandler;
      } else {
        Lib.log.error('No source hander found for the current source.');
      }
    }

    // Dispose any existing source handler
    this.disposeSourceHandler();
    this.off('dispose', this.disposeSourceHandler);

    this.currentSource_ = source;
    this.sourceHandler_ = sh.handleSource(source, this);
    this.on('dispose', this.disposeSourceHandler);

    return this;
  };

  /**
   * Clean up any existing source handler
   */
   _Tech.prototype.disposeSourceHandler = function(){
    if (this.sourceHandler_ && this.sourceHandler_.dispose) {
      this.sourceHandler_.dispose();
    }
  };

};

Component.registerComponent('Tech', Tech);
// Old name for Tech
Component.registerComponent('MediaTechController', Tech);
export default Tech;<|MERGE_RESOLUTION|>--- conflicted
+++ resolved
@@ -18,12 +18,8 @@
  */
 class Tech extends Component {
 
-<<<<<<< HEAD
-  constructor(options, ready){
+  constructor(options={}, ready=function(){}){
     options = options || {};
-=======
-  constructor(player, options={}, ready=function(){}){
->>>>>>> c62aa106
     // we don't want the tech to report user activity automatically.
     // This is done manually in addControlsListeners
     options.reportTouchActivity = false;
@@ -325,13 +321,8 @@
 var createTrackHelper = function(self, kind, label, language, options={}) {
   let tracks = self.textTracks();
 
-<<<<<<< HEAD
-  options = options || {};
-
   options.kind = kind;
-=======
-  options['kind'] = kind;
->>>>>>> c62aa106
+
   if (label) {
     options.label = label;
   }
